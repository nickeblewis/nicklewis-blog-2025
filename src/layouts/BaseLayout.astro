---
import BaseHead from '@/components/BaseHead'
import Header from '@/components/Header'
import Footer from '@/components/Footer'
import ProviderTheme from '@/components/ProviderTheme'
<<<<<<< HEAD
import TwSizeIndicator from '@/components/TwSizeIndicator'
=======
import ProviderAnimations from '@/components/ProviderAnimations'
>>>>>>> 28e5ee47
const { title, description, image, articleDate } = Astro.props
---

<html lang='en' class='scroll-smooth'>
	<head>
		<BaseHead title={title} description={description} ogImage={image} articleDate={articleDate} />

		<ProviderTheme />
		<ProviderAnimations />
	</head>

	<body class='relative bg-white text-stone-950 dark:bg-[#0a0910] dark:text-white'>
		<main
			class='mx-auto max-w-xs sm:max-w-2xl sm:px-8 lg:px-0 antialiased md:max-w-5xl grid gap-12 md:mt-4'>
			<Header />
			<slot />
			<Footer />
		</main>
		<TwSizeIndicator />
	</body>
</html><|MERGE_RESOLUTION|>--- conflicted
+++ resolved
@@ -3,11 +3,8 @@
 import Header from '@/components/Header'
 import Footer from '@/components/Footer'
 import ProviderTheme from '@/components/ProviderTheme'
-<<<<<<< HEAD
+import ProviderAnimations from '@/components/ProviderAnimations'
 import TwSizeIndicator from '@/components/TwSizeIndicator'
-=======
-import ProviderAnimations from '@/components/ProviderAnimations'
->>>>>>> 28e5ee47
 const { title, description, image, articleDate } = Astro.props
 ---
 
@@ -21,7 +18,8 @@
 
 	<body class='relative bg-white text-stone-950 dark:bg-[#0a0910] dark:text-white'>
 		<main
-			class='mx-auto max-w-xs sm:max-w-2xl sm:px-8 lg:px-0 antialiased md:max-w-5xl grid gap-12 md:mt-4'>
+			class='mx-auto max-w-xs sm:max-w-2xl sm:px-8 lg:px-0 antialiased md:max-w-5xl grid gap-12 md:mt-4'
+		>
 			<Header />
 			<slot />
 			<Footer />
